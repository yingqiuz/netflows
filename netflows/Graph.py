# coding: utf-8

from __future__ import print_function
import numpy as np


# In[52]:

class Graph:
    def __init__(self, adj=0, dist=0, weights=0):
        """
        adj: adjacency mat
        cost_func: a string that specifies cost function. support: linear, affine, BRP, MM1
        """
        # weighted adj matrix
        self.adj = np.array(adj).T
<<<<<<< HEAD
        self.adj = np.where(self.adj != 0, 1, 0) # adjacency matrix

        self.weights = np.array(weights, dtype=np.float).T
        self.adj_weights = np.array(weights, dtype=np.float).T * self.adj# weighted matrix * self

=======
        self.adj = np.where(self.adj != 0, 1, 0) # binary matrix

        self.adj_weights = np.array(weights, dtype=np.float).T # weighted matrix
        self.adj_weights = self.adj * self.adj_weights
>>>>>>> 0326552c
        # distance matrix
        self.dist = np.array(dist, dtype=np.float).T
        self.adj_dist = self.dist * self.adj
        # wiring cost
        # self.wiring_cost = np.zeros(self.adj.shape)
        self.wiring_cost = self.dist * self.adj_weights

<<<<<<< HEAD
        # wiring cost
        self.wiring_cost = self.adj_dist * self.adj_weights

        # reciprocal of weights
        self.rpl_weights = np.zeros(self.adj.shape)
        self.rpl_weights[self.weights!=0] = 1 / self.weights[self.weights!=0]

        # distance weight ratio
        self.dist_weight_ratio = self.adj_dist * self.rpl_weights

        # initialize arrays to store flows and costs
=======
        self.rpl_weights = np.array(weights, dtype=np.float).T

        # distance weight ratio
        self.rpl_weights[self.rpl_weights == 0] = np.inf
        self.rpl_weights = 1 / self.rpl_weights

        self.dist_weight_ratio = self.adj_dist * self.rpl_weights
        #self.dist_weight_ratio[self.adj == 0 ] = 0
        #self.dist_weight_ratio = np.copy(self.adj_dist)
>>>>>>> 0326552c
        self.allpaths = [[[] for k in range(self.adj.shape[1])] for kk in range(self.adj.shape[0])] # store all paths in a 3D list
        self.WEflowsLinear, self.WEflowsAffine, self.WEflowsBPR = [ [[[] for k in range(self.adj.shape[1])] for kk in range(self.adj.shape[0])] ] * 3
        self.WEflowsLinear_edge, self.WEflowsAffine_edge, self.WEflowsBPR_edge = [ [[[] for k in range(self.adj.shape[1])] for kk in range(self.adj.shape[0])] ] * 3        
        self.SOflowsLinear, self.SOflowsAffine, self.SOflowsBPR = [ [[[] for k in range(self.adj.shape[1])] for kk in range(self.adj.shape[0])] ] * 3
        self.SOflowsLinear_edge, self.SOflowsAffine_edge, self.SOflowsBPR_edge = [ [[[] for k in range(self.adj.shape[1])] for kk in range(self.adj.shape[0])] ] * 3        
        self.WEcostsLinear, self.WEcostsAffine, self.WEcostsBPR = [ [[[] for k in range(self.adj.shape[1])] for kk in range(self.adj.shape[0])] ] * 3
        self.SOcostsLinear, self.SOcostsAffine, self.SOcostsBPR = [ [[[] for k in range(self.adj.shape[1])] for kk in range(self.adj.shape[0])] ] * 3

    def _findallpath_recursive(self, v, u, visited, path, allpaths, cutoff):
        """
        adj: adj matrix
        s: source
        t: destination
        visited: vertices that have been visited
        path: temporary path
        allpaths: all paths...
        """
        # mark u as visited
        visited[v] = True
        path.append(v)
        
        if len(path) < cutoff:
            if v == u:  # if the current vertice is the destination
                allpaths.append(path[:]) # creat deep copy of path
                #print(path)
            
            elif v < self.adj.shape[0]:  # if not
                for k in np.nonzero(self.adj[v])[0]: # traverse the vertices next to v
                    if visited[k] == False:
                        self._findallpath_recursive(k, u, visited, path, allpaths, cutoff)
                        
        elif v == u: # len(path == cutoff)
            allpaths.append(path[:])
            #print(path)
            
            
        # mark u as unvisited
        visited[v] = False
        path.pop()
    
    def findallpaths(self, s, t, cutoff = None):
        """
        find all possible paths from source s to destination t
        adj: adj matrix
        s: source
        t: destination
        """
        if cutoff == None:
            cutoff = np.max(self.adj.shape)
        allpaths = []
        num_vertices = np.max(self.adj.shape)    
        visited = [False] * (num_vertices) # all vertices are unvisited at the beginning 
        path = [] # temp path
    
        self._findallpath_recursive(s, t, visited, path, allpaths, cutoff)
        self.allpaths[s][t] = allpaths
        return allpaths
    <|MERGE_RESOLUTION|>--- conflicted
+++ resolved
@@ -14,18 +14,12 @@
         """
         # weighted adj matrix
         self.adj = np.array(adj).T
-<<<<<<< HEAD
+
         self.adj = np.where(self.adj != 0, 1, 0) # adjacency matrix
 
         self.weights = np.array(weights, dtype=np.float).T
         self.adj_weights = np.array(weights, dtype=np.float).T * self.adj# weighted matrix * self
 
-=======
-        self.adj = np.where(self.adj != 0, 1, 0) # binary matrix
-
-        self.adj_weights = np.array(weights, dtype=np.float).T # weighted matrix
-        self.adj_weights = self.adj * self.adj_weights
->>>>>>> 0326552c
         # distance matrix
         self.dist = np.array(dist, dtype=np.float).T
         self.adj_dist = self.dist * self.adj
@@ -33,7 +27,6 @@
         # self.wiring_cost = np.zeros(self.adj.shape)
         self.wiring_cost = self.dist * self.adj_weights
 
-<<<<<<< HEAD
         # wiring cost
         self.wiring_cost = self.adj_dist * self.adj_weights
 
@@ -45,17 +38,7 @@
         self.dist_weight_ratio = self.adj_dist * self.rpl_weights
 
         # initialize arrays to store flows and costs
-=======
-        self.rpl_weights = np.array(weights, dtype=np.float).T
 
-        # distance weight ratio
-        self.rpl_weights[self.rpl_weights == 0] = np.inf
-        self.rpl_weights = 1 / self.rpl_weights
-
-        self.dist_weight_ratio = self.adj_dist * self.rpl_weights
-        #self.dist_weight_ratio[self.adj == 0 ] = 0
-        #self.dist_weight_ratio = np.copy(self.adj_dist)
->>>>>>> 0326552c
         self.allpaths = [[[] for k in range(self.adj.shape[1])] for kk in range(self.adj.shape[0])] # store all paths in a 3D list
         self.WEflowsLinear, self.WEflowsAffine, self.WEflowsBPR = [ [[[] for k in range(self.adj.shape[1])] for kk in range(self.adj.shape[0])] ] * 3
         self.WEflowsLinear_edge, self.WEflowsAffine_edge, self.WEflowsBPR_edge = [ [[[] for k in range(self.adj.shape[1])] for kk in range(self.adj.shape[0])] ] * 3        
