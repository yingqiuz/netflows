
# coding: utf-8
# A list of cost functions: linear, affine, BPR, MM1

import numpy as np
from scipy.integrate import quad

##### Linear cost #####
def linear_cost(flow, weight):
    """linear cost function"""
    return flow * weight

def linear_integration(flow, weight):
    return quad(lambda x: linear_cost(x, weight), 0, flow)[0]

def linear_WE_obj(flow_mat, weight_mat):
    my_vec_integration = np.vectorize(linear_integration)
    return np.sum(my_vec_integration(flow_mat, weight_mat))

def linear_SO_obj(flow_mat, weight_mat):
    return np.sum(flow_mat * linear_cost(flow_mat, weight_mat))

##### Affine cost #####
def affine_cost(flow, weight, a0):
    """affine cost function"""
    return flow * weight + a0

def affine_integration(flow, weight, a0):
    return quad(lambda x: affine_cost(x, weight, a0), 0, flow)[0]

def affine_WE_obj(flow_mat, weight_mat, a0_mat):
    my_vec_integration = np.vectorize(affine_integration)
    return np.sum(my_vec_integration(flow_mat, weight_mat, a0_mat))

<<<<<<< HEAD
def affine_SO_obj(flow_mat, weight_mat, a0_mat):
    return flow_mat * affine_cost(flow_mat, weight_mat, a0_mat)

##### BPR cost #####
def BPR_cost(flow, weight, u):
    """BPR cost function"""
    return weight * (1 + 0.15 * (flow * u) ** 4)

def BPR_integration(flow, weight, u):
    return quad(lambda x: BPR_cost(x, weight, u), 0, flow)[0]

def BPR_WE_obj(flow_mat, weight_mat, u_mat ):
=======
def affine_SO_obj(flow_mat, weight_mat, a0_mat = 0):
    return np.sum(flow_mat * affine_cost(flow_mat, weight_mat, a0_mat))

def affine_we_obj_search(x, a, a0, path_arrays, num_variables):
    allflows = np.sum(path_arrays * x.reshape(num_variables, 1, 1), axis=0)
    my_vec_integration = np.vectorize(affine_integration)
    return np.sum(my_vec_integration(allflows, a, a0))

def affine_so_obj_search(x, a, a0, path_arrays, num_variables):
    allflows = np.sum(path_arrays * x.reshape(num_variables, 1, 1), axis=0)
    return np.sum(allflows * affine_cost(allflows, a, a0))

##### BPR cost #####
def BPR_cost(flow, a, u):
    """BPR cost function"""
    return a * (1 + 0.15 * (flow / u) ** 4)

def BPR_integration(flow, a, u):
    return quad(lambda x: BPR_cost(x, a, u), 0, flow)[0]

def BPR_WE_obj(flow_mat, a_mat, u_mat):
>>>>>>> 0326552c
    my_vec_integration = np.vectorize(BPR_integration)
    return np.sum(my_vec_integration(flow_mat, a_mat, u_mat))

<<<<<<< HEAD
def BPR_SO_obj(flow_mat, weight_mat, u_mat ):
    return flow_mat * BPR_cost(flow_mat, weight_mat, u_mat)
=======
def BPR_SO_obj(flow_mat, a_mat, u_mat):
    return np.sum(flow_mat * BPR_cost(flow_mat, a_mat, u_mat))
>>>>>>> 0326552c

##### MM1 cost #####
def MM1_cost(flow, weight):
    """MM1 cost function"""
    return 1 / (weight - flow)

def MM1_integration(flow, weight):
    return quad(lambda x : MM1_cost(x, weight), 0, flow)[0]

def MM1_WE_obj(flow_mat, weight_mat):
    my_vec_integration = np.vectorize(MM1_integration)
    return np.sum(my_vec_integration(flow_mat, weight_mat))

def MM1_SO_obj(flow_mat, weight_mat):
    return np.sum(flow_mat * MM1_cost(flow_mat, weight_mat))
<|MERGE_RESOLUTION|>--- conflicted
+++ resolved
@@ -32,7 +32,6 @@
     my_vec_integration = np.vectorize(affine_integration)
     return np.sum(my_vec_integration(flow_mat, weight_mat, a0_mat))
 
-<<<<<<< HEAD
 def affine_SO_obj(flow_mat, weight_mat, a0_mat):
     return flow_mat * affine_cost(flow_mat, weight_mat, a0_mat)
 
@@ -45,39 +44,12 @@
     return quad(lambda x: BPR_cost(x, weight, u), 0, flow)[0]
 
 def BPR_WE_obj(flow_mat, weight_mat, u_mat ):
-=======
-def affine_SO_obj(flow_mat, weight_mat, a0_mat = 0):
-    return np.sum(flow_mat * affine_cost(flow_mat, weight_mat, a0_mat))
-
-def affine_we_obj_search(x, a, a0, path_arrays, num_variables):
-    allflows = np.sum(path_arrays * x.reshape(num_variables, 1, 1), axis=0)
-    my_vec_integration = np.vectorize(affine_integration)
-    return np.sum(my_vec_integration(allflows, a, a0))
-
-def affine_so_obj_search(x, a, a0, path_arrays, num_variables):
-    allflows = np.sum(path_arrays * x.reshape(num_variables, 1, 1), axis=0)
-    return np.sum(allflows * affine_cost(allflows, a, a0))
-
-##### BPR cost #####
-def BPR_cost(flow, a, u):
-    """BPR cost function"""
-    return a * (1 + 0.15 * (flow / u) ** 4)
-
-def BPR_integration(flow, a, u):
-    return quad(lambda x: BPR_cost(x, a, u), 0, flow)[0]
-
-def BPR_WE_obj(flow_mat, a_mat, u_mat):
->>>>>>> 0326552c
     my_vec_integration = np.vectorize(BPR_integration)
     return np.sum(my_vec_integration(flow_mat, a_mat, u_mat))
 
-<<<<<<< HEAD
+
 def BPR_SO_obj(flow_mat, weight_mat, u_mat ):
     return flow_mat * BPR_cost(flow_mat, weight_mat, u_mat)
-=======
-def BPR_SO_obj(flow_mat, a_mat, u_mat):
-    return np.sum(flow_mat * BPR_cost(flow_mat, a_mat, u_mat))
->>>>>>> 0326552c
 
 ##### MM1 cost #####
 def MM1_cost(flow, weight):
